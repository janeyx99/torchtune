--- conflicted
+++ resolved
@@ -68,13 +68,7 @@
 # Training
 epochs: 1
 max_steps_per_epoch: null
-<<<<<<< HEAD
-gradient_accumulation_steps: 2
-# Note: compile for QLoRA is only supported on nightly
-# PyTorch (>= 2.4.0.dev20240408)
-=======
 gradient_accumulation_steps: 16
->>>>>>> 30c75d4a
 compile: False
 
 # Logging
@@ -83,11 +77,7 @@
   _component_: torchtune.utils.metric_logging.DiskLogger
   log_dir: ${output_dir}
 log_every_n_steps: 1
-<<<<<<< HEAD
-log_peak_memory_every_n_steps: 1
-=======
 log_peak_memory_stats: False
->>>>>>> 30c75d4a
 
 # Environment
 device: cuda

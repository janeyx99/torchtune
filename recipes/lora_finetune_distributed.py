# Copyright (c) Meta Platforms, Inc. and affiliates.
# All rights reserved.
#
# This source code is licensed under the BSD-style license found in the
# LICENSE file in the root directory of this source tree.

import os
import sys
import time

from functools import partial
from typing import Any, Dict, Optional, Tuple
from warnings import warn

import torch
from omegaconf import DictConfig, ListConfig

from torch import nn
from torch.distributed import destroy_process_group, init_process_group
from torch.distributed._composable.fsdp import fully_shard
from torch.distributed._tensor import DTensor

from torch.optim import Optimizer
from torch.optim.optimizer import _foreach_supported_types
from torch.utils.data import DataLoader, DistributedSampler
from torchtune import config, modules, utils
<<<<<<< HEAD
from torchtune.modules.peft import LoRALinear
=======
from torchtune.datasets import ConcatDataset
>>>>>>> d36e8185
from torchtune.modules.peft.peft_utils import (
    get_adapter_params,
    get_merged_lora_ckpt,
    set_trainable_params,
)
from torchtune.recipe_interfaces import FTRecipeInterface

# use foreach on CUDA
if DTensor not in _foreach_supported_types:
    _foreach_supported_types.append(DTensor)

from tqdm import tqdm

log = utils.get_logger("DEBUG")


class LoRAFinetuneRecipeDistributed(FTRecipeInterface):
    """
    Distributed LoRA finetuning recipe for dense transformer-based LLMs such as Llama2. This recipe supports
    distributed training and can be run on a single node (1 to 8 GPUs).

    Features:
        - FSDP. Supported using PyTorch's FSDP APIs. DDP is currently not supported. Traning on CPU is not
            supported.

        - Activation Checkpointing. This can be controlled using the ``activation_checkpointing``
            flag. Activation checkpointing helps reduce the memory footprint since we no longer keep
            activations in memory and instead recompute them during the backward pass. This is especially
            helpful for larger batch sizes when you're memory constrained. But these savings in memory
            come at the cost of training performance. In most cases training can slow-down quite a bit as
            a result of this activation recomputation.

        - Precision. Full fp32 and bf16 training are supported. Precision is controlled using the ``dtype``
            flag. When ``dtype=bf16``, all activations, gradients and optimizer states are in bfloat16. In
            most cases this should halve the memory footprint of full precision (fp32) training, without
            loss in model quality (will depend on the model, training data and other settings). For
            GPUs which do not support bfloat16, we fall back to fp32. Mixed precision training and fp16
            precision are currently not supported.

        - Gradient Accumulation. You can simulate larger batch sizes by accumulating gradients. This is
            controlled using the ``gradient_accumulation_steps`` flag.

                Total Batch Size = batch_size * number of GPUs * gradient accumulation steps.

            For example: with batch_size=1, nproc_per_node=2 and gradient_accumulation_steps=32 we get a
            total batch size of 64.

            Gradient accumulation is especially useful when you are memory constrained. In this case,
            accumulating gradients might give you better training speed than enabling activation
            checkpointing.

        - Checkpointing. Model weights are checkpointed both at the end of each epoch and at the end of
            training. Currently we checkpoint both the adapter weights (trainable params only) and the
            complete merged weights (adapter weights added back to the base model). For more details
            please take a look at our LoRA tutorial
            (https://pytorch.org/torchtune/main/tutorials/lora_finetune.html).

            Optimizer State and recipe state (seed, total_epochs, number of epochs run etc) are
            only saved at the end of a given epoch and used in case of resuming training. Resuming
            training is controlled by the ``resume_from_checkpoint`` flag. Mid-epoch checkpointing is
            currently not supported.

            For more details on the checkpointer, please take a look at
            our checkpointer deepdive (https://pytorch.org/torchtune/main/tutorials/checkpointer.html).

        - Logging. Terminal, Disk, WandB and TensorBoard are all supported.

    For a full list of example configs for this recipe, run ``tune ls`` on the command line. Each config
    has example commands for how to kick-off training.

    Args:
        cfg (DictConfig): OmegaConf object parsed from yaml file

    Raises:
        ValueError: If ``dtype`` is set to fp16.
        ValueError: If world_size is 1
        RuntimeError: If ``dtype`` is set to bf16 and the hardware does not support bf16.
    """

    def __init__(self, cfg: DictConfig) -> None:
        self._device = utils.get_device(device=cfg.device)
        self._dtype = utils.get_dtype(cfg.dtype, device=self._device)

        if self._dtype == torch.float16:
            raise ValueError(
                "full fp16 training is not supported with this recipe. Please use bf16 or fp32 instead."
            )

        _, rank = utils.get_world_size_and_rank()

        # _is_rank_zero is used primarily for logging. In the future, the logger
        # should directly take care of this
        self._is_rank_zero = rank == 0

        # logging attributes
        self._output_dir = cfg.output_dir
        self._log_every_n_steps = cfg.get("log_every_n_steps", 1)
        self._log_peak_memory_stats = cfg.get("log_peak_memory_stats", False)

        # training attributes
        self._enable_activation_checkpointing = cfg.enable_activation_checkpointing

        # These attributes constitute the recipe state and are updated by ``load_checkpoint``
        # when ``resume_from_checkpoint`` is ``True``
        self.seed = utils.set_seed(seed=cfg.seed)
        self.epochs_run = 0
        self.total_epochs = cfg.epochs
        self.max_steps_per_epoch = cfg.max_steps_per_epoch
        self.global_step = 0

        self._resume_from_checkpoint = cfg.resume_from_checkpoint
        self._gradient_accumulation_steps = cfg.gradient_accumulation_steps

    def load_checkpoint(self, cfg_checkpointer: DictConfig) -> Dict[str, Any]:
        """
        Extract the checkpoint state from file and validate. This includes the
        base model weights. If resume_from_checkpoint is True, this also includes
        the adapter weights and recipe state
        """
        self._checkpointer = config.instantiate(
            cfg_checkpointer,
            resume_from_checkpoint=self._resume_from_checkpoint,
        )
        checkpoint_dict = self._checkpointer.load_checkpoint()

        # When resuming from checkpoint for LoRA, the recipe expects the adapter weights
        # and recipe state to be present. The keys should match up with what ``save_checkpoint``
        # used to create these intermediate checkpoints
        if self._resume_from_checkpoint:
            if utils.ADAPTER_KEY not in checkpoint_dict:
                raise ValueError(
                    "Adapter weights not found. Please ensure a valid adapter checkpoint is provided."
                )
            # _update_recipe_state will throw an exception if the recipe state is not corrctly loaded
            # no need to check here
            self._update_recipe_state(checkpoint_dict)
        return checkpoint_dict

    def _update_recipe_state(self, ckpt_dict: Dict[str, Any]) -> None:
        """
        Updates the recipe state from checkpoint.
        """
        if not (
            utils.SEED_KEY in ckpt_dict
            and utils.TOTAL_EPOCHS_KEY in ckpt_dict
            and utils.MAX_STEPS_KEY in ckpt_dict
        ):
            raise KeyError(
                "Checkpoint does not contain the required keys needed for updating recipe state."
                "Are you sure you passed in the right recipe checkpoint?"
            )
        # If seed, total_epoch or max_steps_per_epoch don't match,
        # warn the user and overwrite
        if (
            self.seed != ckpt_dict[utils.SEED_KEY]
            or self.total_epochs != ckpt_dict[utils.TOTAL_EPOCHS_KEY]
            or self.max_steps_per_epoch != ckpt_dict[utils.MAX_STEPS_KEY]
        ):
            warn(
                message="""Configured value for seed, epochs or max_steps_per_epoch
                does not match the value stored in checkpoint."""
            )
        self.seed = utils.set_seed(seed=ckpt_dict[utils.SEED_KEY])
        self.epochs_run = ckpt_dict[utils.EPOCHS_KEY]
        self.total_epochs = ckpt_dict[utils.TOTAL_EPOCHS_KEY]
        self.max_steps_per_epoch = ckpt_dict[utils.MAX_STEPS_KEY]

    def setup(self, cfg: DictConfig) -> None:
        """
        Setup the recipe state. This includes recipe state (if resume_from_checkpoint is True),
        model, tokenizer, loss, optimizer, learning rate scheduler, sampler, and dataloader.
        """
        if self._is_rank_zero:
            self._metric_logger = config.instantiate(cfg.metric_logger)

            # log config with parameter override
            self._metric_logger.log_config(cfg)

        checkpoint_dict = self.load_checkpoint(cfg_checkpointer=cfg.checkpointer)

        self._model = self._setup_model(
            cfg_model=cfg.model,
            enable_activation_checkpointing=cfg.enable_activation_checkpointing,
            base_model_state_dict=checkpoint_dict[utils.MODEL_KEY],
            lora_weights_state_dict=(
                checkpoint_dict[utils.ADAPTER_KEY]
                if self._resume_from_checkpoint
                else None
            ),
        )
        self._tokenizer = config.instantiate(cfg.tokenizer)

        self._optimizer = self._setup_optimizer(
            cfg_optimizer=cfg.optimizer,
            opt_state_dict=checkpoint_dict[utils.OPT_KEY]
            if self._resume_from_checkpoint
            else None,
        )

        self._loss_fn = config.instantiate(cfg.loss)

        # sampler and dataloader depend on the tokenizer and loss_fn and should be
        # setup after all of these are setup
        self._sampler, self._dataloader = self._setup_data(
            cfg_dataset=cfg.dataset,
            shuffle=cfg.shuffle,
            batch_size=cfg.batch_size,
        )

        # Finally update the recipe state which can only be correctly set after all of the
        # other components have been initialized and updated.

        # Number of training steps in each epoch depends on the number of batches produced
        # by the dataloader and the max_steps_per_epoch param set by the user and is used
        # for logging and tracking training state. This should be computed after the dataloader
        # has been setup
        self._steps_per_epoch = (
            len(self._dataloader) // self._gradient_accumulation_steps
        )
        if (
            self.max_steps_per_epoch is not None
            and self.max_steps_per_epoch < self._steps_per_epoch
        ):
            self._steps_per_epoch = self.max_steps_per_epoch
        self.global_step = self.epochs_run * self._steps_per_epoch

        # Learning rate scheduler can only be set up after number of steps
        # has been computed
        self._lr_scheduler = self._setup_lr_scheduler(
            cfg_lr_scheduler=cfg.lr_scheduler,
            num_training_steps=self.total_epochs * self._steps_per_epoch,
            last_epoch=self.global_step - 1,
        )

    def _setup_model(
        self,
        cfg_model: DictConfig,
        enable_activation_checkpointing: bool,
        base_model_state_dict: Dict[str, Any],
        lora_weights_state_dict: Optional[Dict[str, Any]] = None,
    ) -> nn.Module:
        """
        Model initialization has some important considerations:
           a. To minimize GPU peak memory, we load the model on CPU with the right
              dtype. To ensure that we don't instantiate ``world_size`` number of models,
              we initialize on meta_device for all ranks other than rank 0.
           b. Rank 0 is also responsible for calling ``load_state_dict`` and loading the
              model weights from checkpoint.
           c. While wrapping the model with FSDP, we set ``sync_module_states``
              to TRUE and broadcast module params and buffers from rank 0.
           d. The ``device_id`` param ensures that the FSDP initialization happens on
              the correct device.
        """

        if self._device.type != "cuda":
            raise ValueError(
                f'FSDP needs device="cuda" but found device={self._device.type}'
            )

        if self._is_rank_zero:
            log.info("FSDP is enabled. Model init and checkpoint loading on Rank 0 ...")
            init_start = time.perf_counter()

        with utils.set_default_dtype(self._dtype), torch.device("meta"):
            model = config.instantiate(cfg_model)

        # Note: this needs to be set before wrapping with FSDP
        self.adapter_params = get_adapter_params(model)
        set_trainable_params(model, self.adapter_params)

        if enable_activation_checkpointing:
            utils.set_activation_checkpointing(
                model, auto_wrap_policy={modules.TransformerDecoderLayer}
            )

        for m in model.modules():
            if isinstance(m, modules.TransformerDecoderLayer):
                fully_shard(m)
        fully_shard(model)

        utils.load_from_full_state_dict(
            model, base_model_state_dict, self._device, self._is_rank_zero
        )
        if lora_weights_state_dict:
            utils.load_from_full_state_dict(
                model, lora_weights_state_dict, self._device, self._is_rank_zero
            )

        with utils.set_default_dtype(self._dtype), self._device:
            for m in model.modules():
                if isinstance(m, LoRALinear) and not lora_weights_state_dict:
                    # kaiming_uniform_ is inplace
                    # need cpu and restored rng
                    m.lora_a.to_empty(device="cpu")
                    m.lora_b.to_empty(device="cpu")
                    with torch.random.fork_rng():
                        torch.random.set_rng_state(m.lora_rng_state)
                        m.initialize_parameters()
                        m.lora_a = m.lora_a.to(self._device)
                        m.lora_b = m.lora_b.to(self._device)
                if isinstance(m, modules.RotaryPositionalEmbeddings):
                    m.reset_parameters()

        model = model.to(self._dtype)

        # LoRA hyper-params needed for merging weights while saving checkpoints
        self._lora_rank = cfg_model.lora_rank
        self._lora_alpha = cfg_model.lora_alpha

        # Ensure no params and buffers are on meta device
        utils.validate_no_params_on_meta_device(model)

        if self._is_rank_zero:
            log.info(
                f"Model init and checkpoint loading took {time.perf_counter() - init_start:.2f} secs"
            )
            memory_stats = utils.get_memory_stats(device=self._device)
            utils.log_memory_stats(memory_stats)

        # synchronize before training begins
        torch.distributed.barrier()

        return model

    def _setup_optimizer(
        self, cfg_optimizer: DictConfig, opt_state_dict: Optional[Dict[str, Any]] = None
    ) -> Optimizer:
        optimizer = config.instantiate(cfg_optimizer, self._model.parameters())
        if opt_state_dict:
            utils.load_from_full_optimizer_state_dict(
                optimizer, opt_state_dict, self._device, self._is_rank_zero
            )

        if self._is_rank_zero:
            log.info("Optimizer and loss are initialized.")
        return optimizer

    def _setup_lr_scheduler(
        self,
        cfg_lr_scheduler: DictConfig,
        num_training_steps: int,
        last_epoch: int,
    ) -> Optimizer:
        lr_scheduler = config.instantiate(
            cfg_lr_scheduler,
            self._optimizer,
            num_training_steps=num_training_steps,
            last_epoch=last_epoch,
        )
        if self._is_rank_zero:
            log.info("Learning rate scheduler is initialized.")
        return lr_scheduler

    def _setup_data(
        self,
        cfg_dataset: DictConfig,
        shuffle: bool,
        batch_size: int,
    ) -> Tuple[DistributedSampler, DataLoader]:
        """
        All data related setup happens here. Currently this recipe only supports the
        DistributedSamplers with Map-style Datasets which fit into memory. Other samplers,
        iterable datasets and streaming datasets are not supported.
        """
        world_size, rank = utils.get_world_size_and_rank()

        if isinstance(cfg_dataset, ListConfig):
            datasets = [
                config.instantiate(single_cfg_dataset, tokenizer=self._tokenizer)
                for single_cfg_dataset in cfg_dataset
            ]
            ds = ConcatDataset(datasets=datasets)
        else:
            ds = config.instantiate(cfg_dataset, tokenizer=self._tokenizer)

        sampler = DistributedSampler(
            ds, num_replicas=world_size, rank=rank, shuffle=shuffle, seed=0
        )

        dataloader = DataLoader(
            dataset=ds,
            batch_size=batch_size,
            sampler=sampler,
            collate_fn=partial(
                utils.padded_collate,
                padding_idx=self._tokenizer.pad_id,
                ignore_idx=self._loss_fn.ignore_index,
            ),
        )

        if self._is_rank_zero:
            log.info("Dataset and Sampler are initialized.")

        return sampler, dataloader

    def save_checkpoint(
        self,
        epoch: int,
    ) -> None:
        """
        Checkpoint the state of the recipe. The constructed checkpoint state dict
        contains the following information:
        - Merged weights with key MODEL_KEY
        - Adapter weights with key ADAPTER_KEY
        - Relevant recipe state if training is not complete

        Checkpointer will save the merged weights, adapter weights and recipe state in
        different checkpoint files. To correctly resume from training, the adapter weights
        and recipe state must be provided along with the base model weights.
        """
        # final dict passed onto the checkpointer
        checkpoint_dict = {}

        intermediate_checkpoint = epoch + 1 < self.total_epochs
        # To prevent GPU memory from spiking during checkpoint save,
        # we consolidate the full model and optim state dicts on CPU for rank 0
        cpu_state_dict = utils.get_full_model_state_dict(
            self._model,
            self._is_rank_zero,
        )

        if intermediate_checkpoint:
            opt_state_dict = utils.get_full_optimizer_state_dict(
                self._optimizer,
                self._is_rank_zero,
            )
        else:
            opt_state_dict = None

        # Now that we have the model and opt state dict, create the actual checkpoint dict
        # to be sent to the checkpointer and ultimately written to file
        if self._is_rank_zero:
            # Filter out the adapter keys and weights from the model state dict. These will
            # be saved separately
            adapter_key_filter = lambda x: x in self.adapter_params
            adapter_state_dict = {
                k: v for k, v in cpu_state_dict.items() if adapter_key_filter(k)
            }
            checkpoint_dict.update({utils.ADAPTER_KEY: adapter_state_dict})

            # merge the adapter weights and base weights to create the model checkpoint
            merged_state_dict = get_merged_lora_ckpt(
                cpu_state_dict,
                rank=self._lora_rank,
                alpha=self._lora_alpha,
            )
            checkpoint_dict.update({utils.MODEL_KEY: merged_state_dict})

            # if training is in-progress, checkpoint the optimizer state and recipe state
            # as well.
            if intermediate_checkpoint:
                checkpoint_dict.update(
                    {
                        utils.OPT_KEY: opt_state_dict,
                        utils.SEED_KEY: self.seed,
                        utils.EPOCHS_KEY: self.epochs_run,
                        utils.TOTAL_EPOCHS_KEY: self.total_epochs,
                        utils.MAX_STEPS_KEY: self.max_steps_per_epoch,
                    }
                )

            self._checkpointer.save_checkpoint(
                checkpoint_dict,
                epoch=epoch,
                intermediate_checkpoint=intermediate_checkpoint,
            )

    def train(self) -> None:
        """
        The core training loop.
        """
        # clean up before training begins
        utils.cleanup_before_training()

        _, rank = utils.get_world_size_and_rank()

        # zero out the gradients before starting training
        self._optimizer.zero_grad()

        # Initialize tokens count and running loss (for grad accumulation)
        t0 = time.perf_counter()
        running_loss = 0
        num_tokens = 0

        # self.epochs_run should be non-zero when we're resuming from a checkpoint
        for curr_epoch in range(self.epochs_run, self.total_epochs):

            # Update the sampler to ensure data is correctly shuffled across epochs
            # in case shuffle is True
            self._sampler.set_epoch(curr_epoch)

            pbar = tqdm(total=self._steps_per_epoch, disable=not (rank == 0))
            for idx, batch in enumerate(self._dataloader):
                if (
                    self.max_steps_per_epoch is not None
                    and (idx // self._gradient_accumulation_steps)
                    == self.max_steps_per_epoch
                ):
                    break

                # TODO: remove
                # if self._profiler_enabled:
                #     self._profiler.step()

                input_ids, labels = batch
                input_ids = input_ids.to(self._device)
                num_tokens += input_ids.numel()
                labels = labels.to(self._device)

                logits = self._model(input_ids)
                # Shift so that tokens < n predict n
                logits = logits[..., :-1, :].contiguous()
                labels = labels[..., 1:].contiguous()
                logits = logits.transpose(1, 2)
                # Compute loss
                loss = self._loss_fn(logits, labels)

                loss = loss / self._gradient_accumulation_steps
                running_loss += loss
                loss.backward()

                # Step with optimizer
                if (idx + 1) % self._gradient_accumulation_steps == 0:
                    self._optimizer.step()
                    self._optimizer.zero_grad(set_to_none=True)
                    self._lr_scheduler.step()

                    # Update the number of steps when the weights are updated
                    self.global_step += 1

                    loss_to_log = running_loss.item()
                    pbar.update(1)
                    pbar.set_description(
                        f"{curr_epoch+1}|{self.global_step}|Loss: {loss_to_log}"
                    )

                    # Log per-step metrics
                    if (
                        self.global_step % self._log_every_n_steps == 0
                        and self._is_rank_zero
                    ):
                        time_per_step = time.perf_counter() - t0
                        log_dict = {
                            "loss": loss_to_log,
                            "lr": self._optimizer.param_groups[0]["lr"],
                            "tokens_per_second": num_tokens / time_per_step,
                        }
                        if self._log_peak_memory_stats:
                            log_dict.update(utils.get_memory_stats(device=self._device))
                        self._metric_logger.log_dict(
                            log_dict,
                            step=self.global_step,
                        )

                    # Reset running stats for the next step
                    running_loss = 0
                    num_tokens = 0
                    t0 = time.perf_counter()

            self.epochs_run += 1
            self.save_checkpoint(epoch=curr_epoch)

    def cleanup(self) -> None:
        if self._is_rank_zero:
            self._metric_logger.close()
        destroy_process_group()


@config.parse
def recipe_main(cfg: DictConfig) -> None:
    """
    Entry point for the recipe.

    Configurable parameters are read in the following order:
        - Parameters specified in config (see available configs through ``tune ls``)
        - Overwritten by arguments from the command-line
    """
    if not utils.is_distributed():
        raise RuntimeError(
            "Distributed finetune recipe should be run via a distributed launcher."
            "If using tune CLI, please specify --nnodes 1 and --nproc_per_node [num_gpus]"
        )
    os.environ["TORCH_NCCL_AVOID_RECORD_STREAMS"] = "1"
    init_process_group(backend="gloo" if cfg.device == "cpu" else "nccl")

    config.log_config(recipe_name="LoRAFinetuneRecipeDistributed", cfg=cfg)

    recipe = LoRAFinetuneRecipeDistributed(cfg=cfg)
    recipe.setup(cfg=cfg)
    recipe.train()
    recipe.cleanup()


if __name__ == "__main__":
    sys.exit(recipe_main())<|MERGE_RESOLUTION|>--- conflicted
+++ resolved
@@ -24,11 +24,8 @@
 from torch.optim.optimizer import _foreach_supported_types
 from torch.utils.data import DataLoader, DistributedSampler
 from torchtune import config, modules, utils
-<<<<<<< HEAD
 from torchtune.modules.peft import LoRALinear
-=======
 from torchtune.datasets import ConcatDataset
->>>>>>> d36e8185
 from torchtune.modules.peft.peft_utils import (
     get_adapter_params,
     get_merged_lora_ckpt,
